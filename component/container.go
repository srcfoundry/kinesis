--- conflicted
+++ resolved
@@ -65,16 +65,11 @@
 
 		for notification := range subscribe {
 			if notification == Stopped {
-<<<<<<< HEAD
 				logger.Sugar().Info("exiting")
-				os.Exit(0)
-=======
-				log.Println("Exiting")
 				// syscall.SIGUSR1 is used for testing
 				if osSignal != syscall.SIGUSR1 {
 					os.Exit(0)
 				}
->>>>>>> 992c452d
 			}
 		}
 	}()
